--- conflicted
+++ resolved
@@ -24,41 +24,42 @@
 - [ ] Integrating each component into one cohesive system provides real-time transcription and summaries.
 
 ## Contributors <img src="https://user-images.githubusercontent.com/74038190/213844263-a8897a51-32f4-4b3b-b5c2-e1528b89f6f3.png" width="25px" />
+
 <a href="https://github.com/LuluW8071/ASR-with-Speech-Sentiment-and-Text-Summarizer/graphs/contributors">
   <img src="https://contrib.rocks/image?repo=LuluW8071/ASR-with-Speech-Sentiment-and-Text-Summarizer">
 </a>
 
-
 ## Project Architecture
 
 ### 1. ASR(Automatic Speech Recognition)
 
-| Base Model </br>(1CNN1D - Dense_Layers - 2Bi_LSTM)              | Final Model </br>  |
-|---------------------|-----------------------------------------------|
-| ![Base Model](docs/asr_base_model.jpeg)          |         ![Code in Progress](https://img.shields.io/badge/status-in_progress-red.svg)                         |
+| Base Model </br>(1CNN1D - Dense_Layers - 2Bi_LSTM) | Final Model </br>                                                            |
+| -------------------------------------------------- | ---------------------------------------------------------------------------- |
+| ![Base Model](docs/asr_base_model.jpeg)            | ![Code in Progress](https://img.shields.io/badge/status-in_progress-red.svg) |
 
 ### 2. SER(Speech Emotion Recognition)
 
-| Base Model</br>(XGBoost)            | Final Model </br>  |
-|---------------------|-----------------------------------------------|
-| ![Base Model](docs/ser_base_model.jpeg)          |         ![Code in Progress](https://img.shields.io/badge/status-in_progress-red.svg) 
+| Base Model</br>(XGBoost)                | Final Model </br>                                                            |
+| --------------------------------------- | ---------------------------------------------------------------------------- |
+| ![Base Model](docs/ser_base_model.jpeg) | ![Code in Progress](https://img.shields.io/badge/status-in_progress-red.svg) |
 
 ### 3. Text Summarizer
 
-| Base Model </br>(T5-Small)           | Final Model </br>  |
-|---------------------|-----------------------------------------------|
-| ![Base Model](docs/T5_base_model.png)         |         ![Code in Progress](https://img.shields.io/badge/status-in_progress-red.svg) 
+| Base Model </br>(T5-Small)            | Final Model </br>                                                            |
+| ------------------------------------- | ---------------------------------------------------------------------------- |
+| ![Base Model](docs/T5_base_model.png) | ![Code in Progress](https://img.shields.io/badge/status-in_progress-red.svg) |
 
 ## High Level Next Steps
 
-
 # Usage
+
 ## Installation
+
 <!--To begin this project, use the included `Makefile`
 
 #### Creating Virtual Environment
 
-This package is built using `python-3.8`. 
+This package is built using `python-3.8`.
 We recommend creating a virtual environment and using a matching version to ensure compatibility.
 
 #### pre-commit
@@ -68,10 +69,10 @@
 
 #### pip-tools
 
-The method of managing dependencies in this package is using `pip-tools`. To begin, run `make use-pip-tools` to install. 
-
-Then when adding a new package requirement, update the `requirements.in` file with 
-the package name. You can include a specific version if desired but it is not necessary. 
+The method of managing dependencies in this package is using `pip-tools`. To begin, run `make use-pip-tools` to install.
+
+Then when adding a new package requirement, update the `requirements.in` file with
+the package name. You can include a specific version if desired but it is not necessary.
 
 To install and use the new dependency you can run `make deps-install` or equivalently `make`
 
@@ -79,19 +80,22 @@
 
 #### 1. Install Required Dependencies
 
-Before installing dependencies from `requirements.txt`, make sure you have installed 
+Before installing dependencies from `requirements.txt`, make sure you have installed
+
 - [**CUDA ToolKit v11.8/12.1**](https://developer.nvidia.com/cuda-toolkit-archive)
 - [**PyTorch**](https://pytorch.org/)
 - [**SOX**](https://sourceforge.net/projects/sox/)
-    - **For Linux:**
-        ```bash
-        # Update package list and install SOX
-        sudo apt update
-        sudo apt install sox libsox-fmt-all
-
-        # Verify installation
-        sox --version
-        ```
+
+  - **For Linux:**
+
+    ```bash
+    # Update package list and install SOX
+    sudo apt update
+    sudo apt install sox libsox-fmt-all
+
+    # Verify installation
+    sox --version
+    ```
 
 ```bash
 pip install -r requirements.txt
@@ -111,70 +115,72 @@
 ### ASR
 
 1. Audio Conversion
-    > `--not-convert` if you don't want audio conversion
-    ```bash
-    py common_voice.py --file_path "file_path/to/validated.tsv" 
-                       --save_json_path "file_path/to/save/json" 
-                       -w 4
-                       --percent 10 
-                       --output_format 'wav' or 'flac'
-    ```
+
+   > `--not-convert` if you don't want audio conversion
+
+   ```bash
+   py common_voice.py --file_path "file_path/to/validated.tsv"
+                      --save_json_path "file_path/to/save/json"
+                      -w 4
+                      --percent 10
+                      --output_format 'wav' or 'flac'
+   ```
 
 2. Train Model
-    > `--checkpoint_path "path/to/checkpoint_file"` to load pre-trained model and fine tune on it.
-    ```bash
-    py train.py --train_json "path/to/train.json" 
-                --valid_json "path/to/test.json" 
-                -w 4 
-                --batch_size 128 
-                -lr 2e-4
-                --epochs 20 
-    ```
+   > `--checkpoint_path "path/to/checkpoint_file"` to load pre-trained model and fine tune on it.
+   ```bash
+   py train.py --train_json "path/to/train.json"
+               --valid_json "path/to/test.json"
+               -w 4
+               --batch_size 128
+               -lr 2e-4
+               --epochs 20
+   ```
 
 ### Speech Sentiment
 
 1.  Audio Downsample and Augment
 
-    Run the `Speech_Sentiment.ipynb` first to get the *path* and *emotions* table in csv format and downsample all clips.
-
-    ```bash
-    py downsample.py --file_path "path/to/audio_file.csv" 
-                     --save_csv_path "output/path" 
+    Run the `Speech_Sentiment.ipynb` first to get the _path_ and _emotions_ table in csv format and downsample all clips.
+
+    ```bash
+    py downsample.py --file_path "path/to/audio_file.csv"
+                     --save_csv_path "output/path"
                      -w 4
                      --output_format 'wav' or 'flac'
     ```
 
     ```bash
-    py augment.py --file_path "path/to/emotion_dataset.csv" 
-                  --save_csv_path "output/path" 
+    py augment.py --file_path "path/to/emotion_dataset.csv"
+                  --save_csv_path "output/path"
                   -w 4
-                  --percent 20 
-                  
-    ```
-
-2. Train the model
-
-   ```bash
-    py neuralnet/train.py --train_csv "path/to/train.csv" 
-                          --test_csv "path/to/test.csv" 
-                          -w 4 
-                          --batch_size 256 
-                          --epochs 25
-                          -lr 1e-3
+                  --percent 20
+
+    ```
+
+2.  Train the model
+
+    ```bash
+     py neuralnet/train.py --train_csv "path/to/train.csv"
+                           --test_csv "path/to/test.csv"
+                           -w 4
+                           --batch_size 256
+                           --epochs 25
+                           -lr 1e-3
     ```
 
 ### Text Summarization
 
-> Just run the Notebook File in `src/Text_Summarizer` directory. 
+> Just run the Notebook File in `src/Text_Summarizer` directory.
 > **Note:** You may need 🤗 Hugging Face Token with write permission file to upload your trained model directly on the 🤗 HF hub.
 
 # Data Source
 
-| Project            | Dataset Source                            |
-|--------------------|-------------------------------------------|
-| ASR                | [Mozilla Common Voice](https://commonvoice.mozilla.org/en/datasets)                     |
-| Speech Sentiment   | [RAVDESS](https://www.kaggle.com/datasets/uwrfkaggler/ravdess-emotional-speech-audio), [CremaD](https://www.kaggle.com/datasets/ejlok1/cremad), [TESS](https://www.kaggle.com/datasets/ejlok1/toronto-emotional-speech-set-tess), [SAVEE](https://www.kaggle.com/datasets/ejlok1/surrey-audiovisual-expressed-emotion-savee)                   |
-| Text Summarizer                |   [XSum](https://huggingface.co/datasets/EdinburghNLP/xsum)            |
+| Project          | Dataset Source                                                                                                                                                                                                                                                                                                               |
+| ---------------- | ---------------------------------------------------------------------------------------------------------------------------------------------------------------------------------------------------------------------------------------------------------------------------------------------------------------------------- |
+| ASR              | [Mozilla Common Voice](https://commonvoice.mozilla.org/en/datasets)                                                                                                                                                                                                                                                          |
+| Speech Sentiment | [RAVDESS](https://www.kaggle.com/datasets/uwrfkaggler/ravdess-emotional-speech-audio), [CremaD](https://www.kaggle.com/datasets/ejlok1/cremad), [TESS](https://www.kaggle.com/datasets/ejlok1/toronto-emotional-speech-set-tess), [SAVEE](https://www.kaggle.com/datasets/ejlok1/surrey-audiovisual-expressed-emotion-savee) |
+| Text Summarizer  | [XSum](https://huggingface.co/datasets/EdinburghNLP/xsum)                                                                                                                                                                                                                                                                    |
 
 ## Code Structure
 
@@ -182,40 +188,19 @@
 
 # Results
 
-<<<<<<< HEAD
-### 1. ASR(Automatic Speech Recognition)
-
-| Base Model </br>(1CNN1D - Dense_Layers - 2Bi_LSTM)              | Final Model </br>  |
-|---------------------|-----------------------------------------------|
-|  ![Train in Progress](https://img.shields.io/badge/status-in_progress-red.svg)         |         ![Code in Progress](https://img.shields.io/badge/status-in_progress-red.svg)                         |
-
-### 2. SER(Speech Emotion Recognition)
-
-| Base Model </br>(2CNN1D - Dense_Layers)           | Final Model </br>  |
-|---------------------|-----------------------------------------------|
-| ![SER Confusion Matrix](docs/ser_baseline_conf_mat.jpg)          |         ![Code in Progress](https://img.shields.io/badge/status-in_progress-red.svg) 
-
-### 3. Text Summarizer
-
-| Base Model </br>            | Final Model </br>  |
-|---------------------|-----------------------------------------------|
-| ![Code in Progress](https://img.shields.io/badge/status-in_progress-red.svg)          |         ![Code in Progress](https://img.shields.io/badge/status-in_progress-red.svg) 
-=======
-| Project            |  Base Model Link                 | Final Model Link |
-|--------------------|---------------------------------------|---------------------|
-| ASR                |   [CNN-BiLSTM](https://img.shields.io/badge/status-in_progress-red.svg)                | ![Train in Progress](https://img.shields.io/badge/status-in_progress-red.svg) |
-| Speech Sentiment   |  [XGBoost](https://img.shields.io/badge/status-in_progress-red.svg)                                  | ![Train in Progress](https://img.shields.io/badge/status-in_progress-red.svg)  |
-| Text Summarizer    | [T5 Small-FineTune](https://huggingface.co/luluw/t5-small-finetuned-xsum) | ![Train in Progress](https://img.shields.io/badge/status-in_progress-red.svg)  |
-
->>>>>>> ab3f41e0
+| Project          | Base Model Link                                                           | Final Model Link                                                              |
+| ---------------- | ------------------------------------------------------------------------- | ----------------------------------------------------------------------------- |
+| ASR              | [CNN-BiLSTM](https://img.shields.io/badge/status-in_progress-red.svg)     | ![Train in Progress](https://img.shields.io/badge/status-in_progress-red.svg) |
+| Speech Sentiment | [XGBoost](https://img.shields.io/badge/status-in_progress-red.svg)        | ![Train in Progress](https://img.shields.io/badge/status-in_progress-red.svg) |
+| Text Summarizer  | [T5 Small-FineTune](https://huggingface.co/luluw/t5-small-finetuned-xsum) | ![Train in Progress](https://img.shields.io/badge/status-in_progress-red.svg) |
 
 ## Metrics Used
 
-| Project            | Metrics Used                          | 
-|--------------------|---------------------------------------|
-| ASR                | WER, CER                              |
-| Speech Sentiment   |                                       |
-| Text Summarizer    | Rouge1, Rouge2, Rougel, Rougelsum, Gen Len |
+| Project          | Metrics Used                               |
+| ---------------- | ------------------------------------------ |
+| ASR              | WER, CER                                   |
+| Speech Sentiment |                                            |
+| Text Summarizer  | Rouge1, Rouge2, Rougel, Rougelsum, Gen Len |
 
 ## Evaluation Results
 
@@ -229,9 +214,9 @@
 
 ### Text Summarization
 
-| Model | Train Loss | Epoch | Step | Val Loss | Rouge1  | Rouge2  | Rougel  | Rougelsum | Gen Len |
-|-------|------------|-------|------|----------|---------|---------|---------|-----------|---------|
-| **T5 Small**   | 2.7635     | 1.0   | 2041 | 2.5150   | 27.6651 | 7.3702  | 21.7165 | 21.7178   | 18.8121 |
-|       | 2.7114     | 2.0   | 4082 | 2.4780   | 28.3617 | 7.7832  | 22.3142 | 22.3121   | 18.8227 |
-|       | 2.695      | 3.0   | 6123 | 2.4684   | 28.451  | 7.8513  | 22.3844 | 22.3826   | 18.8292 |
+| Model                                                                         | Train Loss | Epoch | Step | Val Loss | Rouge1  | Rouge2 | Rougel  | Rougelsum | Gen Len |
+| ----------------------------------------------------------------------------- | ---------- | ----- | ---- | -------- | ------- | ------ | ------- | --------- | ------- |
+| **T5 Small**                                                                  | 2.7635     | 1.0   | 2041 | 2.5150   | 27.6651 | 7.3702 | 21.7165 | 21.7178   | 18.8121 |
+|                                                                               | 2.7114     | 2.0   | 4082 | 2.4780   | 28.3617 | 7.7832 | 22.3142 | 22.3121   | 18.8227 |
+|                                                                               | 2.695      | 3.0   | 6123 | 2.4684   | 28.451  | 7.8513 | 22.3844 | 22.3826   | 18.8292 |
 | ![Train in Progress](https://img.shields.io/badge/status-in_progress-red.svg) |