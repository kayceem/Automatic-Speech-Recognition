--- conflicted
+++ resolved
@@ -24,20 +24,19 @@
 - [x] **Final Model for ASR:** Conformer
 - [ ] **Final Model for SER**
 - [x] **Final Model for Text Summarizer:** BART Large
+- [x] **Baseline Model for ASR:** CNN-BiLSTM
+- [x] **Baseline Model for SER:** XGBoost
+- [x] **Baseline Model for Text Summarizer:** T5-Small, T5-Base
+- [x] **Final Model for ASR:** Conformer
+- [ ] **Final Model for SER**
+- [x] **Final Model for Text Summarizer:** BART Large
 
 ## Goals
 
-<<<<<<< HEAD
 - [ ] **Accurate ASR System:** Handle diverse accents and operate effectively in noisy environments
 - [ ] **Emotion Analysis:** Through tone of speech
 - [ ] **Meaningful Text Summarizer:** Preserve critical information without loss
 - [ ] **Integrated System:** Combine all components to provide real-time transcription and summaries
-=======
-- [ ] **Accurate ASR System:** Handle diverse accents and operate effectively in noisy environments.
-- [ ] **Emotion Analysis:** Through tone of speech.
-- [ ] **Meaningful Text Summarizer:** Preserve critical information without loss.
-- [ ] **Integrated System:** Combine all components to provide real-time transcription and summaries.
->>>>>>> 1a54b9e4
 
 ## Contributors <img src="https://user-images.githubusercontent.com/74038190/213844263-a8897a51-32f4-4b3b-b5c2-e1528b89f6f3.png" width="25px" />
 
@@ -103,6 +102,8 @@
 
 > [!NOTE]
 > Replace `dummy_key` with your actual Comet-ML API key and project name in the `.env` file to enable real-time loss curve plotting, system metrics tracking, and confusion matrix visualization.
+> [!NOTE]
+> Replace `dummy_key` with your actual Comet-ML API key and project name in the `.env` file to enable real-time loss curve plotting, system metrics tracking, and confusion matrix visualization.
 
 ```python
 API_KEY = "dummy_key"
@@ -113,21 +114,10 @@
 
 ### ASR (Automatic Speech Recognition)
 
-<<<<<<< HEAD
 #### 1. Audio Conversion
-=======
-> [!IMPORTANT]  
-> Before installing dependencies from `requirements.txt`, make sure you have installed 
-
-- [**CUDA ToolKit v11.8/12.1**](https://developer.nvidia.com/cuda-toolkit-archive)
-- [**PyTorch**](https://pytorch.org/)
-- [**SOX**](https://sourceforge.net/projects/sox/)
-    - **For Linux:**
-        ```bash
-        # Update package list and install SOX
-        sudo apt update
-        sudo apt install sox libsox-fmt-all portaudio19-dev
->>>>>>> 1a54b9e4
+### ASR (Automatic Speech Recognition)
+
+#### 1. Audio Conversion
 
 > [!NOTE]
 > `--not-convert` if you don't want audio conversion
@@ -143,11 +133,7 @@
 #### 2. Train Model
 
 > [!NOTE]
-<<<<<<< HEAD
 > `--checkpoint_path path/to/checkpoint_file` to load pre-trained model and fine tune on it.
-=======
-> Replace `dummy_key` with your actual Comet-ML API key and project name in the `.env` file to enable real-time loss curve plotting, system metrics tracking, and confusion matrix visualization.
->>>>>>> 1a54b9e4
 
 ```bash
 py train.py --train_json path/to/train.json
@@ -160,57 +146,22 @@
 
 #### 3. Sentence Extraction
 
-<<<<<<< HEAD
 ```bash
 py extract_sentence.py --file_path file_path/to/validated.tsv
                        --save_txt_path file_path/to/save/json
-=======
-### ASR (Automatic Speech Recognition)
-
-#### 1. Audio Conversion
-
-> [!NOTE]
-> `--not-convert` if you don't want audio conversion
-
-```bash
-py common_voice.py --file_path "file_path/to/validated.tsv" \
-                   --save_json_path "file_path/to/save/json" \
-                   -w 4 \
-                   --percent 10 \
-                   --output_format 'wav' or 'flac'
-```
-
-#### 2. Train Model
-
-> [!NOTE]
-> `--checkpoint_path "path/to/checkpoint_file"` to load pre-trained model and fine tune on it.
-
-```bash
-py train.py --train_json "path/to/train.json" \
-            --valid_json "path/to/test.json" \
-            -w 4 \
-            --batch_size 128 \
-            -lr 2e-4 \
-            --epochs 20
-```
-
-#### 3. Sentence Extraction
-
-```bash
-py extract_sentence.py --file_path "file_path/to/validated.tsv" \
-                       --save_txt_path "file_path/to/save/json"
->>>>>>> 1a54b9e4
 ```
 
 ### Speech Sentiment
 
 #### 1. Audio Downsample and Augment
+#### 1. Audio Downsample and Augment
 
 > [!NOTE]
 > Run the `Speech_Sentiment.ipynb` first to get the *path* and *emotions* table in csv format and downsample all clips.
-
-```bash
-<<<<<<< HEAD
+> [!NOTE]
+> Run the `Speech_Sentiment.ipynb` first to get the *path* and *emotions* table in csv format and downsample all clips.
+
+```bash
 py downsample.py --file_path path/to/audio_file.csv 
                  --save_csv_path output/path 
                  -w 4 
@@ -221,52 +172,37 @@
 py augment.py --file_path "path/to/emotion_dataset.csv" 
               --save_csv_path "output/path" 
               -w 4 
-=======
-py downsample.py --file_path "path/to/audio_file.csv" \
-                 --save_csv_path "output/path" \
-                 -w 4 \
-                 --output_format 'wav/flac'
-```
-
-```bash
-py augment.py --file_path "path/to/emotion_dataset.csv" \
-              --save_csv_path "output/path" \
-              -w 4 \
->>>>>>> 1a54b9e4
               --percent 20
 ```
 
 #### 2. Train the Model
-
-```bash
-<<<<<<< HEAD
+#### 2. Train the Model
+
+```bash
 py neuralnet/train.py --train_csv "path/to/train.csv" 
                       --test_csv "path/to/test.csv" 
                       -w 4 
                       --batch_size 256 
                       --epochs 25 
-=======
-py neuralnet/train.py --train_csv "path/to/train.csv" \
-                      --test_csv "path/to/test.csv" \
-                      -w 4 \
-                      --batch_size 256 \
-                      --epochs 25 \
->>>>>>> 1a54b9e4
                       -lr 1e-3
 ```
 
 ### Text Summarization
 
+> [!NOTE]
 > [!NOTE]
 > Just run the Notebook File in `src/Text_Summarizer` directory. 
 >  You may need 🤗 Hugging Face Token with write permission file to upload your trained model directly on the 🤗 HF hub.
-
+>  You may need 🤗 Hugging Face Token with write permission file to upload your trained model directly on the 🤗 HF hub.
+
+<!-- 1. To Export hugging face models to ONNX runtime 
 <!-- 1. To Export hugging face models to ONNX runtime 
 > Example
 
 ```bash
 optimum-cli export onnx --model luluw/t5-base-finetuned-billsum base_onnx/
 !python3 -m optimum.exporters.onnx --model=luluw/t5-base-finetuned-billsum base-onnx/
+``` -->
 ``` -->
 
 # Data Source
@@ -276,15 +212,15 @@
 | __ASR__                | [Mozilla Common Voice](https://commonvoice.mozilla.org/en/datasets)                     | <img src="https://encrypted-tbn0.gstatic.com/images?q=tbn:ANd9GcS1rPYa2Q9zPtwLUeZJP3pWeNwmJjRpcLlpdQ&s" width="30px" /> |
 | __SER__   | [RAVDESS](https://www.kaggle.com/datasets/uwrfkaggler/ravdess-emotional-speech-audio), [CremaD](https://www.kaggle.com/datasets/ejlok1/cremad), [TESS](https://www.kaggle.com/datasets/ejlok1/toronto-emotional-speech-set-tess), [SAVEE](https://www.kaggle.com/datasets/ejlok1/surrey-audiovisual-expressed-emotion-savee)                   | <img src="https://go-skill-icons.vercel.app/api/icons?i=kaggle" width="30px"/>  |
 | __Text Summarizer__                |   [XSum](https://huggingface.co/datasets/EdinburghNLP/xsum), [BillSum](https://huggingface.co/datasets/FiscalNote/billsum)           | <img src="https://go-skill-icons.vercel.app/api/icons?i=hf" width="30px"/>  |
+| Project            | Dataset Source                            | |
+|--------------------|-------------------------------------------|-|
+| __ASR__                | [Mozilla Common Voice](https://commonvoice.mozilla.org/en/datasets)                     | <img src="https://encrypted-tbn0.gstatic.com/images?q=tbn:ANd9GcS1rPYa2Q9zPtwLUeZJP3pWeNwmJjRpcLlpdQ&s" width="30px" /> |
+| __SER__   | [RAVDESS](https://www.kaggle.com/datasets/uwrfkaggler/ravdess-emotional-speech-audio), [CremaD](https://www.kaggle.com/datasets/ejlok1/cremad), [TESS](https://www.kaggle.com/datasets/ejlok1/toronto-emotional-speech-set-tess), [SAVEE](https://www.kaggle.com/datasets/ejlok1/surrey-audiovisual-expressed-emotion-savee)                   | <img src="https://go-skill-icons.vercel.app/api/icons?i=kaggle" width="30px"/>  |
+| __Text Summarizer__                |   [XSum](https://huggingface.co/datasets/EdinburghNLP/xsum), [BillSum](https://huggingface.co/datasets/FiscalNote/billsum)           | <img src="https://go-skill-icons.vercel.app/api/icons?i=hf" width="30px"/>  |
 
 ## Code Structure
 
 The code styling adheres to `autopep8` formatting.
-<<<<<<< HEAD
-=======
-
-## Artifacts Location
->>>>>>> 1a54b9e4
 
 # Results
 
@@ -293,6 +229,9 @@
 | __ASR__                |   [CNN-BiLSTM](https://img.shields.io/badge/status-in_progress-red.svg)                | [Conformer](https://img.shields.io/badge/status-in_progress-red.svg) |
 | __SER__   |  [XGBoost](https://img.shields.io/badge/status-in_progress-red.svg)                                  | ![Train in Progress](https://img.shields.io/badge/status-in_progress-red.svg)  |
 | __Text Summarizer__    | [T5 Small-FineTune](https://huggingface.co/luluw/t5-small-finetuned-xsum), [T5 Base-FineTune](https://huggingface.co/luluw/t5-base-finetuned-billsum) | [BART](https://img.shields.io/badge/status-in_progress-red.svg)  |
+| __ASR__                |   [CNN-BiLSTM](https://img.shields.io/badge/status-in_progress-red.svg)                | [Conformer](https://img.shields.io/badge/status-in_progress-red.svg) |
+| __SER__   |  [XGBoost](https://img.shields.io/badge/status-in_progress-red.svg)                                  | ![Train in Progress](https://img.shields.io/badge/status-in_progress-red.svg)  |
+| __Text Summarizer__    | [T5 Small-FineTune](https://huggingface.co/luluw/t5-small-finetuned-xsum), [T5 Base-FineTune](https://huggingface.co/luluw/t5-base-finetuned-billsum) | [BART](https://img.shields.io/badge/status-in_progress-red.svg)  |
 
 
 ## Metrics Used
@@ -302,6 +241,9 @@
 | __ASR__                  | WER, CER                              |
 | __SER__   | Accuracy, F1-Score, Precision, Recall |
 | __Text Summarizer__    | Rouge1, Rouge2, Rougel, Rougelsum, Gen Len |
+| __ASR__                  | WER, CER                              |
+| __SER__   | Accuracy, F1-Score, Precision, Recall |
+| __Text Summarizer__    | Rouge1, Rouge2, Rougel, Rougelsum, Gen Len |
 
 ### Loss Curve Evaluation
 
